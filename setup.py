import os.path
from setuptools import setup, find_packages

root_dir = os.path.dirname(os.path.abspath(__file__))
requirements_fname = os.path.join(root_dir, 'requirements.txt')

with open(requirements_fname) as fp:
    install_requires = [i.strip() for i in fp.readlines()]

setup(
    name="pyvisa-mock",
<<<<<<< HEAD
    version="0.6",
=======
    version="0.51",
>>>>>>> 2b527658
    packages=find_packages(),
    python_requires='>=3.6.*',
    install_requires=install_requires,
)<|MERGE_RESOLUTION|>--- conflicted
+++ resolved
@@ -9,11 +9,7 @@
 
 setup(
     name="pyvisa-mock",
-<<<<<<< HEAD
-    version="0.6",
-=======
-    version="0.51",
->>>>>>> 2b527658
+    version="0.52",
     packages=find_packages(),
     python_requires='>=3.6.*',
     install_requires=install_requires,
